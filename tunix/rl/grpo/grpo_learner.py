# Copyright 2025 Google LLC
#
# Licensed under the Apache License, Version 2.0 (the "License");
# you may not use this file except in compliance with the License.
# You may obtain a copy of the License at
#
#     http://www.apache.org/licenses/LICENSE-2.0
#
# Unless required by applicable law or agreed to in writing, software
# distributed under the License is distributed on an "AS IS" BASIS,
# WITHOUT WARRANTIES OR CONDITIONS OF ANY KIND, either express or implied.
# See the License for the specific language governing permissions and
# limitations under the License.

"""GRPO learner."""

from __future__ import annotations

import dataclasses
from typing import Iterable, List, Sequence

import contextlib
import flax
import jax
import jax.numpy as jnp
import numpy as np
from tunix.rl import common
from tunix.rl import rl_cluster as rl_cluster_lib
from tunix.rl import rl_learner
from tunix.rl.grpo import grpo_helpers

TrainingInputT = rl_learner.TrainingInputT
RewardFn = rl_learner.RewardFn
MetricFn = rl_learner.MetricFn


@flax.struct.dataclass(frozen=True)
class TrainExample(common.TrainExample):
  pass


@dataclasses.dataclass(slots=True, kw_only=True)
class GRPOConfig:
  """Configuration for GRPO algorithm.

  Parameters:
    num_generations: The number of times the policy generates multiple
      responses for a given prompt within a single training step. This
      corresponds to 'G' in Algorithm 1 in the paper. A higher value means
      more samples are used to compute relative advantages.
    num_iterations: The number of iterations per batch (𝜇 in GRPO algo 1).
    beta: The coefficient for the KL divergence penalty (𝛽) in the GRPO loss
      function. This term prevents policy updates from deviating too far from
      the reference model. A value of 0.0 means no KL penalty is applied.
    epsilon: Epsilon value for clipping (𝜀 in GRPO loss in paper). Similar to
      PPO, it ensures stable updates.
    loss_algo: use GRPO or GSPO for loss computation. GRPO loss is per-batch
      normalized instead of per-response normalized as mentioned in the
      paper. For GSPO, we use gspo-token loss which is more flexible.

  References:
    - GRPO: https://arxiv.org/abs/2402.03300
    - GSPO: https://www.arxiv.org/pdf/2507.18071
  """

  num_generations: int = 2
  num_iterations: int = 1
  beta: float = 0.04
  epsilon: float = 0.2
  loss_algo: str = "grpo"  # grpo or gspo-token

  def __post_init__(self):
    if self.num_generations <= 1:
      raise ValueError(
          "num_generations must be greater than 1. Received: "
          f"{self.num_generations}"
      )
    if self.loss_algo not in ["grpo", "gspo-token"]:
      raise ValueError(
          "loss_algo should be either grpo or gspo-token. Received: "
          f"{self.loss_algo}"
      )


class GRPOLearner(rl_learner.RLLearner):
  """GRPO (Group Relative Policy Optimization) learner.

  GRPO is a reinforcement learning algorithm designed to enhance the reasoning
  abilities of large language models, like mathematical problem-solving. It is
  a variant of Proximal Policy Optimization (PPO) that reduces memory usage by
  eliminating the need for a separate value function model. GRPO works by
  generating multiple responses for a given prompt, evaluating these responses
  using a reward model, and then calculating a relative advantage based on the
  group's performance to update the policy.

  References:
    - https://arxiv.org/abs/2402.03300
  """

  def __init__(
      self,
      rl_cluster: rl_cluster_lib.RLCluster,
      reward_fns: RewardFn | List[RewardFn],
<<<<<<< HEAD
      grpo_config: GRPOConfig,
      metric_fns: Sequence[MetricFn] | None = None,
      data_shuffle_seed: int | None = None,
=======
      optimizer: optax.GradientTransformation,
      training_config: GrpoConfig,
      trainer_mesh: None | Mesh = None,
      rollout_worker_mesh: None | Mesh = None,
      force_sync_sampler_weights: bool = False,
      timer: None = None,
>>>>>>> 1dc6db3a
  ):
    """Initializes the `GRPOTrainer`.

    Args:
      rl_cluster: RL cluster containing actor, reference and reward models.
      reward_fns: A single callable or a list of callables that compute a
        scalar reward for given prompts and completions. Each function should
        accept `prompts`, `completions` and optional keyword arguments, and
        return a list of float rewards.
      grpo_config: An instance of `GRPOConfig` containing all GRPO specific
        parameters.
      metric_fns: A sequence of callables that compute metrics for the
        completions. Each callable should accept ``prompts``, ``completions``,
        ``rewards``, ``advantages`` and optional keyword arguments, and return
        a dictionary of metric names to tuples of
        ``(metric_value, aggregation_fn)``:

           >>> def metric_fn(
           ...     prompts, completions, rewards, advantages, **kargs
           ... ):
           ...     return {
           ...       # ...
           ...       "prompt_min_len": (min(len(p) for p in prompts), np.min),
           ...       # ... }
      data_shuffle_seed: The seed used to shuffle the training data.
    """  # fmt: skip
    self.grpo_config = grpo_config
    super().__init__(
        rl_cluster=rl_cluster,
        reward_fns=reward_fns,
        metric_fns=metric_fns,
        data_shuffle_seed=data_shuffle_seed,
    )

    # Workaround for passing in importance_sampling_algo as jax transforms
    # doesn't like partial functions with kwargs.
    loss_fn = lambda model, train_example, beta, epsilon: grpo_loss_fn(
        model,
        train_example,
        beta=beta,
        epsilon=epsilon,
        loss_algo=self.grpo_config.loss_algo,
    )

    self.rl_cluster.actor_trainer.with_loss_fn(
        loss_fn,
        has_aux=True,
    )
    self.rl_cluster.actor_trainer.with_gen_model_input_fn(
        lambda x: {
            "train_example": x,
            "beta": self.grpo_config.beta,
            "epsilon": self.grpo_config.epsilon,
        }
    )
<<<<<<< HEAD
    self.rl_cluster.actor_trainer.with_rl_metrics_to_log({"kl": np.mean})
    self.rl_cluster.actor_trainer.with_tqdm_metrics_to_display([
        lambda: "kl" if self.grpo_config.beta != 0.0 else None,
    ])
=======
    self.trainer.metrics_logger = self._metrics_logger
    self.trainer.checkpoint_manager = self.ckpt_manager
    self.trainer.is_managed_externally = True

    self.grad_acc_steps = self.grpo_config.get_with_default(
        "gradient_accumulation_steps", 1
    )

    self._train_steps = 0
    self._eval_steps = 0
    self.trainer_mesh = (
        trainer_mesh
        if trainer_mesh is not None
        else pxla.thread_resources.env.physical_mesh
    )
    self.rollout_worker_mesh = (
        rollout_worker_mesh
        if rollout_worker_mesh is not None
        else pxla.thread_resources.env.physical_mesh
    )
    self.need_sync_sampler_weights = (
        self.trainer_mesh != self.rollout_worker_mesh
    ) or force_sync_sampler_weights
    self.executor = futures.ThreadPoolExecutor(max_workers=1)
    self._last_train_step = self.trainer.train_steps

    self._timer = timer

  def _get_metric_logging_steps(self, mode: metrics_logger.Mode) -> int:
    return (
        self._train_steps
        if mode == metrics_logger.Mode.TRAIN
        else self._eval_steps
    )
>>>>>>> 1dc6db3a

  def _generate_and_compute_advantage(
      self,
      training_input: TrainingInputT,
      mode: rl_cluster_lib.Mode = rl_cluster_lib.Mode.TRAIN,
  ) -> TrainExample:
    """Generate text completions and compute the advantages for GRPO training.

    Args:
      training_input: A dictionary containing the training input data,
        containing the key 'prompts'.
      mode: The mode to use for logging metrics.

    Returns:
      A `TrainExample` instance containing the processed input data, including
      prompt IDs, completion IDs, masks, advantages, and per-token log
      probabilities from the reference and policy models.
    """
    training_input["prompts"] = list(training_input["prompts"])
    pad_value = self.rl_cluster.rollout.pad_id()
    eos_value = self.rl_cluster.rollout.eos_id()
    rollout_output = self.rl_cluster.generate(
        prompts=training_input["prompts"],
        mode=mode,
        micro_batch_size=(
            self._rollout_micro_batch_size * self.grpo_config.num_generations
        ),
    )
    completion_ids = rollout_output.tokens
    prompt_ids = rollout_output.left_padded_prompt_tokens
    completion_text = rollout_output.text

    # Assemble masks
    prompt_mask = prompt_ids != pad_value
    completion_padding_mask = jnp.not_equal(completion_ids, pad_value)
    completion_mask = common.make_completion_mask(
        completion_ids, eos_tok=eos_value
    )
    # Apply the padding mask to the completion mask.
    completion_mask = completion_mask * completion_padding_mask

    if self.grpo_config.beta != 0.0:
      ref_per_token_logps = self.rl_cluster.get_ref_per_token_logps(
          prompt_tokens=prompt_ids,
          completion_tokens=completion_ids,
          pad_id=pad_value,
          eos_id=eos_value,
          micro_batch_size=(
              self._compute_logps_micro_batch_size
              * self.grpo_config.num_generations
          ),
      )
    else:
      ref_per_token_logps = None
    if self.grpo_config.num_iterations > 1:
      old_per_token_logps = self.rl_cluster.get_old_per_token_logps(
          prompt_tokens=prompt_ids,
          completion_tokens=completion_ids,
          micro_batch_size=(
              self._compute_logps_micro_batch_size
              * self.grpo_config.num_generations
          ),
      )
    else:
      old_per_token_logps = None

    # Compute rewards and advantages
    rewards = self._compute_rewards(
        prompts=training_input["prompts"],
        completions=completion_text,
        mode=mode,
        **{k: v for k, v in training_input.items() if k != "prompts"},
    )

    advantages = grpo_helpers.compute_advantages(
        rewards, self.grpo_config.num_generations
    )

    # Log completion lengths.
    agg_completion_mask = completion_mask.sum(axis=-1)
    self.rl_cluster.buffer_metrics(
        {
            "completions/mean_length": (
                np.mean(agg_completion_mask),
                np.mean,
            ),
            "completions/max_length": (
                np.max(agg_completion_mask),
                np.max,
            ),
            "completions/min_length": (
                np.min(agg_completion_mask),
                np.min,
            ),
        },
        mode=mode,
    )
    for m_fn in self.metric_fns:
      user_defined_metric = m_fn(
          prompts=training_input["prompts"],
          completions=completion_text,
          advances=advantages,
          rewards=rewards,
          **{k: v for k, v in training_input.items() if k != "prompts"},
      )
      self.rl_cluster.buffer_metrics(user_defined_metric, mode=mode)

    return TrainExample(
        prompt_ids=prompt_ids,
        prompt_mask=prompt_mask,
        completion_ids=completion_ids,
        completion_mask=completion_mask,
        ref_per_token_logps=ref_per_token_logps,
        advantages=advantages,
        old_per_token_logps=old_per_token_logps,
    )

  def _compute_trajectory_ids(
      self, example: TrainingInputT, steps: int
  ) -> List[str]:
    """Computes the trajectory ID for each prompt in the batch.

    Trajectory id is a string of format {row_offset}_{group_offset} where
    row_offset is the row index of the example data source and
    group_offset is the group index of the example in the generation group.

    Args:
      example: The training input data.
      steps: The number of steps taken so far.

    Returns:
      A list of trajectory IDs, one for each prompt in the batch.
    """
    batch_size = len(example["prompts"]) // self.grpo_config.num_generations
    row_offset = steps * batch_size
    row_offsets = np.repeat(
        np.arange(row_offset, row_offset + batch_size),
        self.grpo_config.num_generations,
        axis=0,
    )
    group_offsets = np.tile(
        np.arange(self.grpo_config.num_generations),
        batch_size,
    )
    return [
        f"{r_off}_{g_off}" for r_off, g_off in zip(row_offsets, group_offsets)
    ]

  def _num_iterations(self) -> int:
    return self.grpo_config.num_iterations

  def _num_generations(self) -> int:
    return self.grpo_config.num_generations

<<<<<<< HEAD
  def train(  # pylint: disable=useless-parent-delegation
=======
    Returns:
      None. Examples are put into the data queue.
    """

    example_list = []

    def _put_list_of_examples_to_data_queue():
      if not async_loading:
        data_queue.put(RepeatIterable(example_list, batch_repeat))
      else:
        if batch_repeat > 1:
          data_queue.put(RepeatIterable(example_list, batch_repeat - 1))

    while True:
      try:
        while (
            mode == metrics_logger.Mode.TRAIN
            and self._train_steps < self._last_train_step
        ):
          next(iterator)
          self._train_steps += 1
        example = next(iterator)
        example = jax.tree.map(
            lambda x: np.repeat(x, sample_repeat, axis=0),
            example,
        )  # [B] -> [B * G]

        with self.rollout_worker_mesh:
          with jax.profiler.StepTraceAnnotation(
              "sampler",
              step_num=self._train_steps
              if mode == metrics_logger.Mode.TRAIN
              else self._eval_steps,
          ):
            advantage = self._generate_and_compute_advantage(example, mode)
          if async_loading:
            data_queue.put([advantage])

        if mode == metrics_logger.Mode.TRAIN:
          self._train_steps += 1
        else:
          self._eval_steps += 1
        example_list.append(advantage)
        if proceed_num_steps > 0 and len(example_list) == proceed_num_steps:
          _put_list_of_examples_to_data_queue()
          data_queue.put(None)
          return
      except StopIteration as e:
        if proceed_num_steps > 0:
          data_queue.put(None)
          raise e
        else:
          _put_list_of_examples_to_data_queue()
          data_queue.put(None)
          return
      except Exception as e:
        data_queue.put(None)
        raise e

  def sync_sampler_weights(self):
    """Syncs the weights of between the sampler model and trainer model."""
    if True:
      self.rollout_worker.update_params(nnx.state(self.trainer.model, nnx.Param))
    else:
      if jax.devices():
        cm = contextlib.ExitStack()
        cm.enter_context(jax.transfer_guard_device_to_host("disallow_explicit"))
        cm.enter_context(jax.transfer_guard_host_to_device("disallow_explicit"))
      else:
        cm = contextlib.nullcontext()
      with cm:
        if utils.is_lora_enabled(self.trainer.model):
          src_lora_params = nnx.state(self.trainer.model, nnx.LoRAParam)
          dst_lora_params = nnx.state(self.rollout_worker.model(), nnx.LoRAParam)
          resharded_lora_params = reshard.reshard_pytree(
              src_lora_params, dst_lora_params
          )
          self.rollout_worker.update_params(resharded_lora_params)
        else:
          src_params = nnx.state(self.trainer.model, nnx.Param)
          dst_params = nnx.state(self.rollout_worker.model(), nnx.Param)
          resharded_params = reshard.reshard_pytree(src_params, dst_params)
          self.rollout_worker.update_params(resharded_params)

  def train(
>>>>>>> 1dc6db3a
      self,
      train_ds: Iterable[TrainingInputT],
      eval_ds: Iterable[TrainingInputT] | None = None,
      skip_jit: bool = False,
  ) -> None:
    """GRPO training loop.

    Algorithm as below: extract from https://arxiv.org/abs/2402.03300 ::

        Input:
            initial policy model πθinit;
            reward models rφ;
            task prompts D;
            hyperparameters ε, β, μ

        policy model πθ ← πθinit
        for iteration = 1, ..., I do
          reference model πref ← πθ
          for step = 1, ..., M do
            Sample a batch D♭ from D
            Update the old policy model πθold ← πθ
            Sample G outputs {oi}G_i=1 ~ πθold(· | q) for each question q ∈ D♭
            Compute rewards {ri}G_i=1 for each sampled output oi by running rφ
            Compute Âi,t for the t-th token of oi through group relative
            advantage estimation.
            for GRPO iteration = 1, ..., μ do
              Update the policy model πθ by maximizing the GRPO objective
              (Equation 21)
          Update rφ through continuous training using a replay mechanism.
        Output πθ

    .. note::

        1. The outer loop (I) is ignored for now because we never update the
           reference model for now.

        2. Currently sample and train hold the same referece to the model. So
           we also omit the step to update the sampler model.

    Args:
      train_ds: An iterable of training input data, where each element is a
        dictionary containing the key 'prompts'.
      eval_ds: An iterable of evaluation input data, where each element is a
        dictionary containing the key 'prompts'.
      skip_jit: Whether to skip JIT compilation of the training loop.
    """
<<<<<<< HEAD
    super().train(train_ds, eval_ds, skip_jit)


def grpo_loss_fn(model, train_example, beta, epsilon, loss_algo):
=======
    train_iterator = iter(train_ds)
    while True:  # loop over M
      with self._timer.section("train_step"):
        try:
          # reserve 1 for None and the other for repeated interable
          # if batch_repeat > 1
          with self._timer.section("data_queue"):
            train_data_queue = queue_lib.SimpleDataQueue(
                maxsize=self.grad_acc_steps + 2
            )
            # reserve 1 for None
            eval_data_queue = queue_lib.SimpleDataQueue(maxsize=2)
          initial_train_steps = self._train_steps
          with self._timer.section("X"):
            future = self.executor.submit(
                self.prepare_dataset,
                iterator=train_iterator,
                proceed_num_steps=self.grad_acc_steps,
                sample_repeat=self.grpo_config.num_generations,
                batch_repeat=self.grpo_config.num_iterations,
                data_queue=train_data_queue,
                # only do async rollout and training if we know that sampler
                # and trainer don't deploy to the same devices. If they do, don't
                # make sense for the interleave because they will have contention.
                async_loading=True if self.need_sync_sampler_weights else False,
                mode=metrics_logger.Mode.TRAIN,
            )
            curr_eval_ds = None
            with jax.profiler.StepTraceAnnotation(
                "trainer", step_num=initial_train_steps
            ):
              while True:
                with self.trainer_mesh:
                  curr_train_ds = train_data_queue.get(block=True)
                  print(f'curr_train_ds={curr_train_ds}')
                  if curr_train_ds is None:
                    break
                  with self._timer.section("eval_ds"):
                    if eval_ds and not curr_eval_ds:
                      self.prepare_dataset(
                          iterator=iter(eval_ds),
                          proceed_num_steps=-1,
                          sample_repeat=self.grpo_config.num_generations,
                          batch_repeat=1,
                          data_queue=eval_data_queue,
                          async_loading=False,
                          mode=metrics_logger.Mode.EVAL,
                      )
                      curr_eval_ds = eval_data_queue.get(block=True)
                  with self._timer.section("self-trainer-train"):
                    self.trainer.train(
                        curr_train_ds,
                        curr_eval_ds,
                        skip_jit,
                    )  # loop over μ
            # call to throw stop iteration as a singal to break the loop
            with self._timer.section("wait_for_future"):
              future.result()
          # sync the train steps with internel trainer, this is based on the
          # assumption that the trainer internally doesn't reset the train steps.
          # there is current a unit test to ensure this assumption.
          self._train_steps = self.trainer.train_steps
          with self._timer.section("sync_sampler_weights"):
            if self.need_sync_sampler_weights:
              with jax.profiler.StepTraceAnnotation(
                  "sync_sampler_weights", step_num=initial_train_steps
              ):
                self.sync_sampler_weights()
          if self._train_steps >= self.grpo_config.max_steps:
            break
        except StopIteration:
          break
    self.trainer.close()


def grpo_loss_fn(model, train_example, beta, epsilon):
>>>>>>> 1dc6db3a
  """GRPO loss function.

  The loss aims to maximize the expected advantage of the chosen actions while
  constraining the policy updates to stay within a certain range of the
  reference policy.

  Args:
    model: The policy model to be trained.
    train_example: A `TrainExample` instance containing the processed input
      data, including prompt IDs, completion IDs, masks, advantages, and
      per-token log probabilities from the reference and policy models.
    beta: The coefficient for the KL divergence penalty. A value of 0.0 means
      no KL penalty is applied.
    epsilon: Epsilon value for clipping.
    loss_algo: The loss algorithm to use. Can be grpo or gspo-token.

  Returns:
    A tuple containing the loss and an aux dictionary.
  """
  prompt_ids, prompt_mask = (
      train_example.prompt_ids,
      train_example.prompt_mask,
  )
  completion_ids, completion_mask = (
      train_example.completion_ids,
      train_example.completion_mask,
  )
  input_ids = jnp.concat([prompt_ids, completion_ids], axis=1)
  prompt_completion_mask = jnp.concat([prompt_mask, completion_mask], axis=-1)
  attention_mask = common.make_causal_attn_mask(prompt_completion_mask)
  logits_to_keep = completion_ids.shape[1]
  positions = common.build_positions_from_mask(prompt_completion_mask)

  per_token_logps, _ = common.get_per_token_logps(
      model,
      input_tokens=input_ids,
      positions=positions,
      attn_mask=attention_mask,
      logits_to_keep=logits_to_keep,
  )
  advantages = train_example.advantages

  if train_example.old_per_token_logps is None:
    old_per_token_logps = jax.lax.stop_gradient(per_token_logps)
  else:
    old_per_token_logps = train_example.old_per_token_logps

  seq_importance_ratio = per_token_logps - old_per_token_logps
  if loss_algo == "gspo-token":
    seq_importance_ratio = (seq_importance_ratio * completion_mask).sum(
        axis=-1
    ) / jnp.clip(completion_mask.sum(-1), min=1)
    seq_importance_ratio = (
        per_token_logps
        - jax.lax.stop_gradient(per_token_logps)
        + jnp.expand_dims(jax.lax.stop_gradient(seq_importance_ratio), axis=-1)
    )
    seq_importance_ratio = jnp.clip(seq_importance_ratio, max=10.0)

  coef_1 = jnp.exp(seq_importance_ratio)
  coef_2 = jnp.clip(coef_1, 1 - epsilon, 1 + epsilon)

  # TODO(tsbao): We should handle token level advantages.
  per_token_loss = -jnp.minimum(
      coef_1 * jnp.expand_dims(advantages, 1),
      coef_2 * jnp.expand_dims(advantages, 1),
  )

  if loss_algo == "gspo-token":
    loss_denominator = jnp.clip(completion_mask.sum(axis=-1), min=1)
  else:  # grpo
    loss_denominator = jnp.clip(completion_mask.sum(), min=1)

  aux = {"kl": 0.0}
  if beta != 0.0:
    kl = common.compute_kl_divergence(
        per_token_logps, train_example.ref_per_token_logps
    )
    per_token_loss = per_token_loss + beta * kl

    # Log mean KL.
    aux["kl"] = (kl * completion_mask).sum() / loss_denominator.mean()

  if loss_algo == "gspo-token":
    loss = (
        (per_token_loss * completion_mask).sum(axis=-1) / loss_denominator
    ).mean()
  else:  # grpo
    loss = (per_token_loss * completion_mask).sum() / loss_denominator

  return loss, aux

GrpoConfig = GRPOConfig
GrpoLearner = GRPOLearner<|MERGE_RESOLUTION|>--- conflicted
+++ resolved
@@ -101,18 +101,9 @@
       self,
       rl_cluster: rl_cluster_lib.RLCluster,
       reward_fns: RewardFn | List[RewardFn],
-<<<<<<< HEAD
       grpo_config: GRPOConfig,
       metric_fns: Sequence[MetricFn] | None = None,
       data_shuffle_seed: int | None = None,
-=======
-      optimizer: optax.GradientTransformation,
-      training_config: GrpoConfig,
-      trainer_mesh: None | Mesh = None,
-      rollout_worker_mesh: None | Mesh = None,
-      force_sync_sampler_weights: bool = False,
-      timer: None = None,
->>>>>>> 1dc6db3a
   ):
     """Initializes the `GRPOTrainer`.
 
@@ -168,47 +159,10 @@
             "epsilon": self.grpo_config.epsilon,
         }
     )
-<<<<<<< HEAD
     self.rl_cluster.actor_trainer.with_rl_metrics_to_log({"kl": np.mean})
     self.rl_cluster.actor_trainer.with_tqdm_metrics_to_display([
         lambda: "kl" if self.grpo_config.beta != 0.0 else None,
     ])
-=======
-    self.trainer.metrics_logger = self._metrics_logger
-    self.trainer.checkpoint_manager = self.ckpt_manager
-    self.trainer.is_managed_externally = True
-
-    self.grad_acc_steps = self.grpo_config.get_with_default(
-        "gradient_accumulation_steps", 1
-    )
-
-    self._train_steps = 0
-    self._eval_steps = 0
-    self.trainer_mesh = (
-        trainer_mesh
-        if trainer_mesh is not None
-        else pxla.thread_resources.env.physical_mesh
-    )
-    self.rollout_worker_mesh = (
-        rollout_worker_mesh
-        if rollout_worker_mesh is not None
-        else pxla.thread_resources.env.physical_mesh
-    )
-    self.need_sync_sampler_weights = (
-        self.trainer_mesh != self.rollout_worker_mesh
-    ) or force_sync_sampler_weights
-    self.executor = futures.ThreadPoolExecutor(max_workers=1)
-    self._last_train_step = self.trainer.train_steps
-
-    self._timer = timer
-
-  def _get_metric_logging_steps(self, mode: metrics_logger.Mode) -> int:
-    return (
-        self._train_steps
-        if mode == metrics_logger.Mode.TRAIN
-        else self._eval_steps
-    )
->>>>>>> 1dc6db3a
 
   def _generate_and_compute_advantage(
       self,
@@ -363,95 +317,7 @@
   def _num_generations(self) -> int:
     return self.grpo_config.num_generations
 
-<<<<<<< HEAD
   def train(  # pylint: disable=useless-parent-delegation
-=======
-    Returns:
-      None. Examples are put into the data queue.
-    """
-
-    example_list = []
-
-    def _put_list_of_examples_to_data_queue():
-      if not async_loading:
-        data_queue.put(RepeatIterable(example_list, batch_repeat))
-      else:
-        if batch_repeat > 1:
-          data_queue.put(RepeatIterable(example_list, batch_repeat - 1))
-
-    while True:
-      try:
-        while (
-            mode == metrics_logger.Mode.TRAIN
-            and self._train_steps < self._last_train_step
-        ):
-          next(iterator)
-          self._train_steps += 1
-        example = next(iterator)
-        example = jax.tree.map(
-            lambda x: np.repeat(x, sample_repeat, axis=0),
-            example,
-        )  # [B] -> [B * G]
-
-        with self.rollout_worker_mesh:
-          with jax.profiler.StepTraceAnnotation(
-              "sampler",
-              step_num=self._train_steps
-              if mode == metrics_logger.Mode.TRAIN
-              else self._eval_steps,
-          ):
-            advantage = self._generate_and_compute_advantage(example, mode)
-          if async_loading:
-            data_queue.put([advantage])
-
-        if mode == metrics_logger.Mode.TRAIN:
-          self._train_steps += 1
-        else:
-          self._eval_steps += 1
-        example_list.append(advantage)
-        if proceed_num_steps > 0 and len(example_list) == proceed_num_steps:
-          _put_list_of_examples_to_data_queue()
-          data_queue.put(None)
-          return
-      except StopIteration as e:
-        if proceed_num_steps > 0:
-          data_queue.put(None)
-          raise e
-        else:
-          _put_list_of_examples_to_data_queue()
-          data_queue.put(None)
-          return
-      except Exception as e:
-        data_queue.put(None)
-        raise e
-
-  def sync_sampler_weights(self):
-    """Syncs the weights of between the sampler model and trainer model."""
-    if True:
-      self.rollout_worker.update_params(nnx.state(self.trainer.model, nnx.Param))
-    else:
-      if jax.devices():
-        cm = contextlib.ExitStack()
-        cm.enter_context(jax.transfer_guard_device_to_host("disallow_explicit"))
-        cm.enter_context(jax.transfer_guard_host_to_device("disallow_explicit"))
-      else:
-        cm = contextlib.nullcontext()
-      with cm:
-        if utils.is_lora_enabled(self.trainer.model):
-          src_lora_params = nnx.state(self.trainer.model, nnx.LoRAParam)
-          dst_lora_params = nnx.state(self.rollout_worker.model(), nnx.LoRAParam)
-          resharded_lora_params = reshard.reshard_pytree(
-              src_lora_params, dst_lora_params
-          )
-          self.rollout_worker.update_params(resharded_lora_params)
-        else:
-          src_params = nnx.state(self.trainer.model, nnx.Param)
-          dst_params = nnx.state(self.rollout_worker.model(), nnx.Param)
-          resharded_params = reshard.reshard_pytree(src_params, dst_params)
-          self.rollout_worker.update_params(resharded_params)
-
-  def train(
->>>>>>> 1dc6db3a
       self,
       train_ds: Iterable[TrainingInputT],
       eval_ds: Iterable[TrainingInputT] | None = None,
@@ -498,89 +364,10 @@
         dictionary containing the key 'prompts'.
       skip_jit: Whether to skip JIT compilation of the training loop.
     """
-<<<<<<< HEAD
     super().train(train_ds, eval_ds, skip_jit)
 
 
 def grpo_loss_fn(model, train_example, beta, epsilon, loss_algo):
-=======
-    train_iterator = iter(train_ds)
-    while True:  # loop over M
-      with self._timer.section("train_step"):
-        try:
-          # reserve 1 for None and the other for repeated interable
-          # if batch_repeat > 1
-          with self._timer.section("data_queue"):
-            train_data_queue = queue_lib.SimpleDataQueue(
-                maxsize=self.grad_acc_steps + 2
-            )
-            # reserve 1 for None
-            eval_data_queue = queue_lib.SimpleDataQueue(maxsize=2)
-          initial_train_steps = self._train_steps
-          with self._timer.section("X"):
-            future = self.executor.submit(
-                self.prepare_dataset,
-                iterator=train_iterator,
-                proceed_num_steps=self.grad_acc_steps,
-                sample_repeat=self.grpo_config.num_generations,
-                batch_repeat=self.grpo_config.num_iterations,
-                data_queue=train_data_queue,
-                # only do async rollout and training if we know that sampler
-                # and trainer don't deploy to the same devices. If they do, don't
-                # make sense for the interleave because they will have contention.
-                async_loading=True if self.need_sync_sampler_weights else False,
-                mode=metrics_logger.Mode.TRAIN,
-            )
-            curr_eval_ds = None
-            with jax.profiler.StepTraceAnnotation(
-                "trainer", step_num=initial_train_steps
-            ):
-              while True:
-                with self.trainer_mesh:
-                  curr_train_ds = train_data_queue.get(block=True)
-                  print(f'curr_train_ds={curr_train_ds}')
-                  if curr_train_ds is None:
-                    break
-                  with self._timer.section("eval_ds"):
-                    if eval_ds and not curr_eval_ds:
-                      self.prepare_dataset(
-                          iterator=iter(eval_ds),
-                          proceed_num_steps=-1,
-                          sample_repeat=self.grpo_config.num_generations,
-                          batch_repeat=1,
-                          data_queue=eval_data_queue,
-                          async_loading=False,
-                          mode=metrics_logger.Mode.EVAL,
-                      )
-                      curr_eval_ds = eval_data_queue.get(block=True)
-                  with self._timer.section("self-trainer-train"):
-                    self.trainer.train(
-                        curr_train_ds,
-                        curr_eval_ds,
-                        skip_jit,
-                    )  # loop over μ
-            # call to throw stop iteration as a singal to break the loop
-            with self._timer.section("wait_for_future"):
-              future.result()
-          # sync the train steps with internel trainer, this is based on the
-          # assumption that the trainer internally doesn't reset the train steps.
-          # there is current a unit test to ensure this assumption.
-          self._train_steps = self.trainer.train_steps
-          with self._timer.section("sync_sampler_weights"):
-            if self.need_sync_sampler_weights:
-              with jax.profiler.StepTraceAnnotation(
-                  "sync_sampler_weights", step_num=initial_train_steps
-              ):
-                self.sync_sampler_weights()
-          if self._train_steps >= self.grpo_config.max_steps:
-            break
-        except StopIteration:
-          break
-    self.trainer.close()
-
-
-def grpo_loss_fn(model, train_example, beta, epsilon):
->>>>>>> 1dc6db3a
   """GRPO loss function.
 
   The loss aims to maximize the expected advantage of the chosen actions while
